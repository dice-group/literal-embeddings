import torch
import torch.nn.functional as F
import torch.optim as optim
from tqdm import tqdm

<<<<<<< HEAD
=======
from src.model import LiteralEmbeddings
>>>>>>> 973f5977
from src.utils import UncertaintyWeightedLoss


def train_literal_model(args, literal_dataset, kge_model, Literal_model=None):
    """
    Trains the Literal Embedding model standalone when a pre-trained KGE model is provided.

    Parameters:
    - args: Namespace with configuration values
    - literal_dataset: Dataset with literal triples
    - kge_model: Pretrained knowledge graph embedding model
    - Literal_model: The literal embedding model to train

    Returns:
    - Literal_model: Trained literal model
    - loss_log: Dictionary logging the literal training loss per epoch
    """

    device = args.device
    Literal_model = Literal_model.to(device)
    kge_model = kge_model.to(device)
    kge_model.eval()  # Freeze KGE model

    loss_log = {"lit_loss": []}
    optimizer = optim.Adam(Literal_model.parameters(), lr=args.lit_lr)

    # Prepare training data
    triples = literal_dataset.triples
    lit_entities = triples[:, 0].long().to(device)
    lit_properties = triples[:, 1].long().to(device)

    if args.multi_regression:
        num_samples = lit_entities.size(0)
        y_true = torch.zeros(
            num_samples, literal_dataset.num_data_properties, device=device
        )
        y_true[torch.arange(num_samples), lit_properties] = (
            literal_dataset.tails_norm.to(device)
        )
    else:
        y_true = literal_dataset.tails_norm.to(device)

    # Freeze gradients for KGE entity embeddings
    with torch.no_grad():
        ent_ebds = kge_model.entity_embeddings(lit_entities)

    # Can use a DataLoader for large datasets (currently assumes full-batch training)
    for epoch in (tqdm_bar := tqdm(range(args.lit_epochs))):
        Literal_model.train()
        optimizer.zero_grad()

        yhat = Literal_model(ent_ebds, lit_properties)
        lit_loss = F.l1_loss(yhat, y_true)

        lit_loss.backward()
        optimizer.step()

        tqdm_bar.set_postfix_str(f"loss_lit={lit_loss:.5f}")
        loss_log["lit_loss"].append(lit_loss.item())

    return Literal_model, loss_log


def train_model(
    model,
    train_dataloader,
    args,
    literal_dataset=None,
    Literal_model=None,
    val_dataloader=None,
):
    """
    Trains the model and logs the loss.

    Returns:
    - model: Trained KGE model
    - Literal_model: Trained literal model (if any)
    - loss_log: Dictionary of loss logs
    """
    device = args.device
    model.to(device)
    bce_loss_fn = torch.nn.BCEWithLogitsLoss()
    criterion = UncertaintyWeightedLoss()

    loss_log = {"ent_loss": []}
    if args.log_validation:
        loss_log["ent_loss_val"] = []

    if args.combined_training:
        # ====== Combined training (KGE + Literal) ======
        loss_log["lit_loss"] = []
        Literal_model.to(device)

        optimizer = optim.Adam(
            [
                {"params": model.parameters(), "lr": args.lr},
                {"params": Literal_model.parameters(), "lr": args.lit_lr},
                {"params": criterion.parameters(), "lr": args.lr},
            ]
        )
<<<<<<< HEAD
=======
    else:
        # optimzer when only KGE model is being trained
        optimizer = optim.Adam(
            [
                {"params": model.parameters(), "lr": args.lr},
            ]
        )
    criterion = UncertaintyWeightedLoss()
    for epoch in (tqdm_bar := tqdm(range(args.num_epochs))):
        ent_loss = 0
        lit_loss = 0
        model.train()
>>>>>>> 973f5977

        for epoch in (tqdm_bar := tqdm(range(args.num_epochs))):
            model.train()
            Literal_model.train()
            ent_loss_total, lit_loss_total = 0.0, 0.0

            for batch in train_dataloader:
                train_X, train_y = batch
                train_X, train_y = train_X.to(device), train_y.to(device)

                # KGE model forward
                yhat_e = model(train_X)
                ent_loss = bce_loss_fn(yhat_e, train_y)

                # Literal model forward
                entity_ids = train_X[:, 0].long().to("cpu")
                lit_entities, lit_properties, y_true = literal_dataset.get_batch(
                    entity_ids, multi_regression=args.multi_regression
                )
                lit_entities, lit_properties, y_true = (
                    lit_entities.to(device),
                    lit_properties.to(device),
                    y_true.to(device),
                )

<<<<<<< HEAD
                ent_embeds = model.entity_embeddings(lit_entities)
                yhat_lit = Literal_model(ent_embeds, lit_properties)
                lit_loss = F.l1_loss(yhat_lit, y_true)
=======
                # begin combined loss procedure
                w1, w2 = args.alpha, args.beta
                batch_loss = criterion(ent_loss_batch, lit_loss_batch)
>>>>>>> 973f5977

                # Combined loss
                total_loss = criterion(ent_loss, lit_loss)
                # total_loss = ent_loss + lit_loss
                total_loss.backward()
                optimizer.step()
                optimizer.zero_grad(set_to_none=True)

                ent_loss_total += ent_loss.item()
                lit_loss_total += lit_loss.item()

            avg_ent_loss = ent_loss_total / len(train_dataloader)
            avg_lit_loss = lit_loss_total / len(train_dataloader)

            loss_log["ent_loss"].append(avg_ent_loss)
            loss_log["lit_loss"].append(avg_lit_loss)
            tqdm_bar.set_postfix_str(
                f"Avg. ent_loss={avg_ent_loss:.5f}, lit_loss={avg_lit_loss:.5f}"
            )

            # Optional: compute validation loss for KGE only
            if args.log_validation:
                model.eval()
                val_loss = 0.0
                with torch.no_grad():
                    for val_X, val_y in val_dataloader:
                        val_X, val_y = val_X.to(device), val_y.to(device)
                        yhat_val = model(val_X)
                        val_loss += bce_loss_fn(yhat_val, val_y).item()
                avg_val_loss = val_loss / len(val_dataloader)
                loss_log["ent_loss_val"].append(avg_val_loss)

    else:
        # ====== KGE-only training ======
        optimizer = optim.Adam(
            [
                {"params": model.parameters(), "lr": args.lr},
                {"params": criterion.parameters(), "lr": args.lr},
            ]
        )

        for epoch in (tqdm_bar := tqdm(range(args.num_epochs))):
            model.train()
            total_loss = 0.0

            for batch in train_dataloader:
                train_X, train_y = batch
                train_X, train_y = train_X.to(device), train_y.to(device)

                yhat = model(train_X)
                loss = bce_loss_fn(yhat, train_y)
                loss = criterion(loss_ent=loss)
                loss.backward()
                optimizer.step()
                optimizer.zero_grad(set_to_none=True)

                total_loss += loss.item()

            avg_loss = total_loss / len(train_dataloader)
            loss_log["ent_loss"].append(avg_loss)
            tqdm_bar.set_postfix_str(f"loss_epoch={avg_loss:.5f}")

            # Optional validation
            if val_dataloader:
                model.eval()
                val_loss = 0.0
                with torch.no_grad():
                    for val_X, val_y in val_dataloader:
                        val_X, val_y = val_X.to(device), val_y.to(device)
                        yhat_val = model(val_X)
                        val_loss += bce_loss_fn(yhat_val, val_y).item()
                avg_val_loss = val_loss / len(val_dataloader)
                loss_log["ent_loss_val"].append(avg_val_loss)

    return model, Literal_model, loss_log<|MERGE_RESOLUTION|>--- conflicted
+++ resolved
@@ -3,10 +3,8 @@
 import torch.optim as optim
 from tqdm import tqdm
 
-<<<<<<< HEAD
-=======
+from src.utils import UncertaintyWeightedLoss
 from src.model import LiteralEmbeddings
->>>>>>> 973f5977
 from src.utils import UncertaintyWeightedLoss
 
 
@@ -107,24 +105,17 @@
                 {"params": criterion.parameters(), "lr": args.lr},
             ]
         )
-<<<<<<< HEAD
-=======
-    else:
-        # optimzer when only KGE model is being trained
-        optimizer = optim.Adam(
-            [
-                {"params": model.parameters(), "lr": args.lr},
-            ]
-        )
+
+        for epoch in (tqdm_bar := tqdm(range(args.num_epochs))):
+            model.train()
     criterion = UncertaintyWeightedLoss()
     for epoch in (tqdm_bar := tqdm(range(args.num_epochs))):
         ent_loss = 0
         lit_loss = 0
         model.train()
->>>>>>> 973f5977
-
-        for epoch in (tqdm_bar := tqdm(range(args.num_epochs))):
-            model.train()
+
+        if args.combined_training:
+            Literal_model.to(device)
             Literal_model.train()
             ent_loss_total, lit_loss_total = 0.0, 0.0
 
@@ -147,15 +138,9 @@
                     y_true.to(device),
                 )
 
-<<<<<<< HEAD
                 ent_embeds = model.entity_embeddings(lit_entities)
                 yhat_lit = Literal_model(ent_embeds, lit_properties)
                 lit_loss = F.l1_loss(yhat_lit, y_true)
-=======
-                # begin combined loss procedure
-                w1, w2 = args.alpha, args.beta
-                batch_loss = criterion(ent_loss_batch, lit_loss_batch)
->>>>>>> 973f5977
 
                 # Combined loss
                 total_loss = criterion(ent_loss, lit_loss)
