import csv
import json
import os
import pickle
from dataclasses import dataclass
from typing import Any, Dict, List, Optional, Tuple
from datetime import datetime

import numpy as np
import pandas as pd
import torch
from dicee.knowledge_graph_embeddings import KGE
from dicee.static_funcs import intialize_model
from sklearn.metrics import mean_absolute_error, root_mean_squared_error


@dataclass
class KGEModelComponents:
    """
    Data structure to organize and track KGE model components.
    
    Attributes:
        model: The loaded KGE model
        config: Model configuration dictionary
        entity_to_idx: Entity to index mapping
        relation_to_idx: Relation to index mapping
        er_vocab: Entity-relation vocabulary (optional)
        test_set: Test set array (optional)
        model_path: Path to the model directory
    """
    model: Any
    config: Dict
    entity_to_idx: Dict[str, int]
    relation_to_idx: Dict[str, int]
    er_vocab: Optional[Any] = None
    test_set: Optional[np.ndarray] = None
    model_path: Optional[str] = None
    
    @property
    def embedding_dim(self) -> int:
        """Get the embedding dimension from the model."""
        return self.model.embedding_dim
    
    @property
    def model_name(self) -> str:
        """Get the model name."""
        return self.model.name
    
    @property
    def num_entities(self) -> int:
        """Get the number of entities."""
        return len(self.entity_to_idx)
    
    @property
    def num_relations(self) -> int:
        """Get the number of relations."""
        return len(self.relation_to_idx)
    
    def get_entity_idx(self, entity: str) -> int:
        """Get index for an entity."""
        return self.entity_to_idx.get(entity, -1)
    
    def get_relation_idx(self, relation: str) -> int:
        """Get index for a relation."""
        return self.relation_to_idx.get(relation, -1)
    
    def summary(self) -> Dict[str, Any]:
        """Get a summary of the model components."""
        return {
            "model_name": self.model_name,
            "embedding_dim": self.embedding_dim,
            "num_entities": self.num_entities,
            "num_relations": self.num_relations,
            "model_path": self.model_path,
            "has_er_vocab": self.er_vocab is not None,
            "has_test_set": self.test_set is not None
        }


def extract_metrics(data, split_name):
        metrics = data.get(split_name, {})
        return [
            metrics.get("MRR", ""), metrics.get("H@1", ""), 
            metrics.get("H@3", ""), metrics.get("H@10", "")
        ]

def save_literal_experiments(args=None, literal_model=None, results_df=None, loss_df=None):
    if args is None:
        raise ValueError("args must be provided to save experiment artifacts.")

    # Ensure output directory exists
    os.makedirs(args.full_storage_path, exist_ok=True)

    # Save experiment configuration
    # Ensure device is JSON serializable
    if hasattr(args, 'device'):
        args.device = str(args.device)
    exp_configs = vars(args)
    config_path = os.path.join(args.full_storage_path, "configuration.json")
    with open(config_path, "w") as f:
        json.dump(exp_configs, f, indent=4)

    # Save aggregated literal prediction results (if available)
    if results_df is not None:
        results_path = os.path.join(args.full_storage_path, "lit_eval_results.csv")
        results_df.to_csv(results_path, index=False)
    
    # Save literal model state (if provided)
    if literal_model is not None:
        model_path = os.path.join(args.full_storage_path, "literal_model.pt")
        torch.save(literal_model.state_dict(), model_path)

    # Save training loss log (if available)
    if loss_df is not None:
        if isinstance(loss_df, dict):
            loss_df = pd.DataFrame.from_dict(loss_df, orient="columns")

        loss_path = os.path.join(args.full_storage_path, "lit_loss_log.csv")
        loss_df.to_csv(loss_path, index=False)

    print("Literal Experiments saved at", args.full_storage_path)


def save_kge_experiments(args, loss_log=None, lit_results=None):

    if args is None:
        raise ValueError("`args` must be provided to save experiment results.")

    # Create storage directory
    os.makedirs(args.full_storage_path, exist_ok=True)

    # Save loss log (TSV format)
    if loss_log is not None:
        df_loss_log = pd.DataFrame.from_dict(loss_log, orient="index").transpose()
        loss_log_path = os.path.join(args.full_storage_path, "loss_log.tsv")
        df_loss_log.to_csv(loss_log_path, sep="\t", index=False)

    # Save experiment configuration
    args.device = str(args.device)  # Ensure JSON serializable
    config_path = os.path.join(args.full_storage_path, "configuration.json")
    with open(config_path, "w") as f:
        json.dump(vars(args), f, indent=4)

    # Save literal prediction results (if provided)
    if lit_results is not None:
        results_path = os.path.join(args.full_storage_path, "lit_results.json")
        lit_results.to_json(results_path, orient="records", indent=4)

    # print(f"\n Experiment results saved at: {args.full_storage_path}")

def log_exp(file_path : str= None, args = None):
    if file_path is None:
        file_path = "Experiments/exp_log.csv"
    if args is None:
        print("No args to log. Abort")
        return
    report_path = f'{args.full_storage_path}/eval_report.json'
                 # Load combined evaluation data
    with open(report_path, 'r') as file:
        report = json.load(file)
    dataset = str(args.dataset_dir).split('/')[-1]
    row_dict = {
        "Model": args.model,
        "Dataset": dataset,
        "lr": args.lr,
        "Embedding_dim": args.embedding_dim,
        "Epochs" : args.num_epochs,
        "p": args.p,
        "q": args.q,
        "r": args.r,
    }
    metric_names = ["MRR", "H@1", "H@3", "H@10"]
    splits = ["Train", "Test", "Val"]

    for split in splits:
        metrics = extract_metrics(report, split)  # Assuming this returns a list in [MRR, H@1, H@3, H@10]
        for metric_name, value in zip(metric_names, metrics):
            row_dict[f"{split}_{metric_name}"] = value
    
    if not os.path.isfile(file_path):
        raise FileNotFoundError(f"CSV file not found: {file_path}")

    # Append the new row
    with open(file_path, mode='a', newline='') as file:
        writer = csv.DictWriter(file, fieldnames=row_dict.keys())
        writer.writerow(row_dict)
    
    print("Experiments Logged to the file")


def evaluate_lit_preds(
    literal_dataset,
    dataset_type: str,
    model,
    literal_model,
    device: None,
    multi_regression=False,
):
    """
    Evaluates the model on the specified dataset.

    Parameters:
    - dataset_type: Type of dataset to evaluate ('train', 'test', or 'val')
    - model: Trained main model
    - literal_model: Trained literal model
    - device: Device to perform computation (e.g., 'cpu' or 'cuda')

    Returns:
    - DataFrame with MAE and RMSE metrics for each relation
    """

    target_df = literal_dataset.get_df(split=dataset_type)

    entities = torch.LongTensor(target_df["head_idx"].values)
    properties = torch.LongTensor(target_df["rel_idx"].values)

    model.eval()
    literal_model.eval()
    device = literal_model.device if hasattr(literal_model, 'device') else "cpu"
    entities, properties = entities.to(device), properties.to(device)

    with torch.no_grad():
        # Check if this is an external embedding model (doesn't have entity_embeddings parameter)
        if hasattr(literal_model, 'entity_embeddings'):
            # Old model - pass entities directly
            predictions = literal_model.forward(entities, properties)
        else:
            # External embedding model - get embeddings from KGE model first
            entity_embeddings = model.entity_embeddings(entities)
            # Ensure embeddings are on the same device as the literal model
            entity_embeddings = entity_embeddings.to(device)
            predictions = literal_model.forward(entity_embeddings, properties)

    if multi_regression:
        preds_norm = (
            predictions.gather(1, properties.view(-1, 1)).cpu().numpy()
        )
    else:
        preds_norm = predictions.cpu().numpy()

    attributes = target_df["relation"].to_list()
    target_df["predictions"] = literal_dataset.denormalize(preds_norm=preds_norm,attributes= attributes,
                                                      normalization_params=literal_dataset.normalization_params)

    attr_error_metrics = target_df.groupby("relation").agg(
    MAE=("tail", lambda x: mean_absolute_error(x, target_df.loc[x.index, "predictions"])),
    RMSE=("tail", lambda x: root_mean_squared_error(x, target_df.loc[x.index, "predictions"]))
    ).reset_index()

    pd.options.display.float_format = "{:.6f}".format
    print("Literal-Prediction evaluation results  on Test Set")
    print(attr_error_metrics)
    return attr_error_metrics
    

def load_model_components(kge_path: str) -> Optional[KGEModelComponents]:
    """Load configuration and weights for a KGE model or a direct KGE model.

    Args:
        kge_path (str): The path to the directory containing the model's files.

    Returns:
        Optional[KGEModelComponents]: A KGEModelComponents object containing all model 
        components, or None if loading fails.

    Raises:
        FileNotFoundError: If one or more required files do not exist.
        Exception: For any other error that occurs during the loading process.
    """
    kge_model = None
    config = None
    entity_to_idx = None
    relation_to_idx = None
    er_vocab = None
    test_set = None
    
    try:
        kge_obj = KGE(path=kge_path)
        kge_model = kge_obj.model
        config = kge_obj.configs
        entity_to_idx = kge_obj.entity_to_idx
        relation_to_idx = kge_obj.relation_to_idx
        print("DiCE KGE model loaded successfully!")
    except Exception:
        # print("Cannot load as dicee KGE model.", str(e), "Trying manual load.")
        try:
            config_path = os.path.join(kge_path, "configuration.json")
            model_path = os.path.join(kge_path, "model.pt")

            if os.path.isfile(kge_path + "/entity_to_idx.p"):
                entity_to_idx_path = os.path.join(kge_path, "entity_to_idx.p")
                with open(entity_to_idx_path, "rb") as f:
                    entity_to_idx = pickle.load(f)
            elif os.path.isfile(kge_path + "/entity_to_idx.csv"):
                entity_to_idx_path = os.path.join(kge_path, "entity_to_idx.csv")
                e2idx_df = pd.read_csv(entity_to_idx_path)
                entity_to_idx = {row["entity"]: idx for idx, row in e2idx_df.iterrows()}
            else:
                entity_to_idx_path = None

            if os.path.isfile(kge_path + "/relation_to_idx.p"):
                relation_to_idx_path = os.path.join(kge_path, "relation_to_idx.p")
                with open(relation_to_idx_path, "rb") as f:
                    relation_to_idx = pickle.load(f)
            elif os.path.isfile(kge_path + "/relation_to_idx.csv"):
                relation_to_idx_path = os.path.join(kge_path, "relation_to_idx.csv")
                r2idx_df = pd.read_csv(relation_to_idx_path)
                relation_to_idx = {
                    row["relation"]: idx for idx, row in r2idx_df.iterrows()
                }
            else:
                relation_to_idx_path = None

            if not all(os.path.exists(file) for file in [config_path, model_path]):
                raise FileNotFoundError("One or more required files do not exist.")

            with open(config_path, "r") as f:
                config = json.load(f)

            weights = torch.load(model_path, map_location="cpu")
            
            kge_model, _ = intialize_model(config, 0)
            kge_model.load_state_dict(weights)
            print("Manual KGE load successful!")

        except Exception as e:
            print(
                "Building the KGE model failed, check pre-trained KGE directory", str(e)
            )
            return None
    
    # Load optional components
    try:
        er_vocab_path = os.path.join(kge_path, "er_vocab.p")
        if os.path.exists(er_vocab_path):
            er_vocab = pickle.load(open(er_vocab_path, "rb"))
    except Exception as e:
        print(f"Warning: Could not load er_vocab: {e}")
    
    try:
        test_set_path = os.path.join(kge_path, "test_set.npy")
        if os.path.exists(test_set_path):
            test_set = np.load(test_set_path, allow_pickle=True)
    except Exception as e:
        print(f"Warning: Could not load test_set: {e}")
    
    # Create and return the KGEModelComponents object
    model_components = KGEModelComponents(
        model=kge_model,
        config=config,
        entity_to_idx=entity_to_idx,
        relation_to_idx=relation_to_idx,
        er_vocab=er_vocab,
        test_set=test_set,
        model_path=kge_path
    )
    return model_components


@torch.no_grad()
def evaluate_link_prediction_performance_with_reciprocals(model, triples,
                                                          model_components =None):
    model.eval()
    entity_to_idx = model_components.entity_to_idx
    relation_to_idx = model_components.relation_to_idx
    batch_size = model_components.config["batch_size"]
    num_triples = len(triples)
    er_vocab = model_components.er_vocab
    ranks = []
    # Hit range
    hits_range = [i for i in range(1, 11)]
    hits = {i: [] for i in hits_range}
    # Iterate over integer indexed triples in mini batch fashion
    for i in range(0, num_triples, batch_size):
        # (1) Get a batch of data.
        str_data_batch = triples[i:i + batch_size]
        data_batch = np.array(
            [[entity_to_idx[str_triple[0]], relation_to_idx[str_triple[1]], entity_to_idx[str_triple[2]]] for
             str_triple in str_data_batch])
        # (2) Extract entities and relations.
        e1_idx_r_idx, e2_idx = torch.LongTensor(data_batch[:, [0, 1]]), torch.tensor(data_batch[:, 2])
        # (3) Predict missing entities, i.e., assign probs to all entities.
        predictions = model(e1_idx_r_idx)
        # (4) Filter entities except the target entity
        for j in range(data_batch.shape[0]):
            # (4.1) Get the ids of the head entity, the relation and the target tail entity in the j.th triple.
            str_h, str_r, str_t = str_data_batch[j]

            id_e, id_r, id_e_target = data_batch[j]
            # (4.2) Get all ids of all entities occurring with the head entity and relation extracted in 4.1.
            filt = [entity_to_idx[_] for _ in er_vocab[(str_h, str_r)]]
            # (4.3) Store the assigned score of the target tail entity extracted in 4.1.
            target_value = predictions[j, id_e_target].item()
            # (4.4.1) Filter all assigned scores for entities.
            predictions[j, filt] = -np.Inf
            # (4.5) Insert 4.3. after filtering.
            predictions[j, id_e_target] = target_value
        # (5) Sort predictions.
        sort_values, sort_idxs = torch.sort(predictions, dim=1, descending=True)
        # (6) Compute the filtered ranks.
        for j in range(data_batch.shape[0]):
            # index between 0 and \inf
            rank = torch.where(sort_idxs[j] == e2_idx[j])[0].item() + 1
            ranks.append(rank)
            for hits_level in hits_range:
                if rank <= hits_level:
                    hits[hits_level].append(1.0)
    # (7) Sanity checking: a rank for a triple
    assert len(triples) == len(ranks) == num_triples
    hit_1 = sum(hits[1]) / num_triples
    hit_3 = sum(hits[3]) / num_triples
    hit_10 = sum(hits[10]) / num_triples
    mean_reciprocal_rank = np.mean(1. / np.array(ranks))

    results = {'H@1': hit_1, 'H@3': hit_3, 'H@10': hit_10, 'MRR': mean_reciprocal_rank}
    return results

<<<<<<< HEAD
def get_avg_df(input_df: pd.DataFrame, only_MAE= False) -> pd.DataFrame:
    """
    Averages the results across runs for each relation.
    
    Parameters:
    - input_df: DataFrame containing results with columns for each run.
    
    Returns:
    - DataFrame with averaged results across runs.
    """
    avg_df = input_df.copy()
    avg_df["relation"] = avg_df["relation"].astype(str)
    mae_cols = [col for col in avg_df.columns if "MAE" in col]
    rmse_cols = [col for col in avg_df.columns if "RMSE" in col]
    # Compute the mean across runs
    if only_MAE:
        avg_df["MAE"] = avg_df[mae_cols].mean(axis=1)
        avg_df = avg_df[["relation", "MAE"]]
    else:
        avg_df["MAE"] = avg_df[mae_cols].mean(axis=1)
        avg_df["RMSE"] = avg_df[rmse_cols].mean(axis=1)
        avg_df = avg_df[["relation", "MAE", "RMSE"]]

    return avg_df

def get_overview_df(base_dir:str, only_MAE:bool = True) -> pd.DataFrame:
    final_df = pd.DataFrame()
    for dir in os.listdir(base_dir):
        dir_report = os.path.join(base_dir, dir, "lit_eval_results.csv")
        dir_df = pd.read_csv(dir_report)
        avg_df = get_avg_df(dir_df, only_MAE=only_MAE)

        avg_df.rename(
                    columns={
                        col: f"{col}_{dir}" for col in avg_df.columns if col != "relation"
                    },
                    inplace=True,
                )
        if final_df.empty:
            final_df = avg_df.copy()
        else:
            final_df = pd.merge(final_df, avg_df, on="relation", how="left")
    pd.set_option('display.float_format', '{:.5f}'.format)

    return final_df
=======

def get_full_storage_path(args):
    """
    Generate a full storage path for experiments based on args configuration.
    
    Args:
        args: Arguments namespace containing experiment configuration
        
    Returns:
        str: Full path for storing experiment results
    """
    if args.full_storage_path:
        # If explicitly set, use as-is
        return args.full_storage_path
    
    # Extract dataset name from dataset_dir or path_single_kg
    dataset_name = None
    if hasattr(args, 'dataset_dir') and args.dataset_dir:
        dataset_name = os.path.basename(args.dataset_dir.rstrip('/'))
    elif hasattr(args, 'path_single_kg') and args.path_single_kg:
        dataset_name = os.path.basename(args.path_single_kg.rstrip('/'))
    
    if not dataset_name:
        dataset_name = "unknown_dataset"
    
    # Generate timestamp for test runs
    if getattr(args, 'test_runs', False):
        exp_time = datetime.now().strftime("%Y-%m-%d_%H-%M-%S-%f")[:-3]
        return f"Test_runs/{exp_time}"
    
    # Determine experiment type and create appropriate path structure
    if getattr(args, 'combined_training', False):
        # Combined KGE + Literal training
        base_path = f"Experiments/KGE_Combined/{dataset_name}_combined"
        model_name = getattr(args, 'model', 'unknown_model')
        return f"{base_path}/{model_name}"
    
    elif getattr(args, 'literal_training', False):
        # Literal-only training
        base_path = f"Experiments/Literal/{dataset_name}"
        
        # Add model-specific information
        literal_model = getattr(args, 'literal_model', 'mlp')
        embedding_dim = getattr(args, 'embedding_dim', 'unknown_dim')
        lit_norm = getattr(args, 'lit_norm', 'z-norm')
        
        # Include special configurations in path
        config_parts = [literal_model, str(embedding_dim), lit_norm]
        
        if getattr(args, 'gate_residual', False):
            config_parts.append('gated')
        if getattr(args, 'residual_connection', False):
            config_parts.append('residual')
        if getattr(args, 'freeze_entity_embeddings', False):
            config_parts.append('frozen')
            
        config_str = '_'.join(config_parts)
        return f"{base_path}/{config_str}"
    
    else:
        # Standard KGE training
        base_path = f"Experiments/KGE/{dataset_name}"
        model_name = getattr(args, 'model', 'unknown_model')
        embedding_dim = getattr(args, 'embedding_dim', 'unknown_dim')
        return f"{base_path}/{model_name}_{embedding_dim}"
    

def create_training_report(args, model, dataset, start_time, end_time, additional_info=None):
    """
    Create a training report with the exact same structure as the existing format.
    
    Args:
        args: Training arguments
        model: Trained model
        dataset: Dataset object
        start_time: Training start time
        end_time: Training end time
        additional_info: Additional information to include in report
    """
    
    # Calculate model size and parameters
    total_params = sum(p.numel() for p in model.parameters())
    model_size_mb = total_params * 4 / (1024 * 1024)  # Assuming float32 (4 bytes per param)
    
    # Extract dataset information
    num_entities = getattr(dataset, 'num_entities', None)
    num_relations = getattr(dataset, 'num_relations', None)
    num_train_triples = len(dataset.train_set) if hasattr(dataset, 'train_set') else None
    
    # Calculate runtime
    runtime_seconds = end_time - start_time
    
    # Build the report with exact same structure
    report = {
        "num_train_triples": num_train_triples,
        "num_entities": num_entities,
        "num_relations": num_relations,
        "max_length_subword_tokens": None,
        "runtime_kg_loading": getattr(args, '_kg_loading_time', None),
        "EstimatedSizeMB": model_size_mb,
        "NumParam": total_params,
        "path_experiment_folder": getattr(args, 'full_storage_path', None),
        "Runtime": runtime_seconds
    }
    
    return report

def save_training_report(report, save_path):
    """Save the training report to a JSON file"""
    report_path = os.path.join(save_path, "report.json")
    
    with open(report_path, 'w') as f:
        json.dump(report, f, indent=4)
    
    print(f"Training report saved to: {report_path}")
    return report_path
>>>>>>> 47e3b5b2
<|MERGE_RESOLUTION|>--- conflicted
+++ resolved
@@ -415,7 +415,6 @@
     results = {'H@1': hit_1, 'H@3': hit_3, 'H@10': hit_10, 'MRR': mean_reciprocal_rank}
     return results
 
-<<<<<<< HEAD
 def get_avg_df(input_df: pd.DataFrame, only_MAE= False) -> pd.DataFrame:
     """
     Averages the results across runs for each relation.
@@ -461,7 +460,6 @@
     pd.set_option('display.float_format', '{:.5f}'.format)
 
     return final_df
-=======
 
 def get_full_storage_path(args):
     """
@@ -527,55 +525,4 @@
         model_name = getattr(args, 'model', 'unknown_model')
         embedding_dim = getattr(args, 'embedding_dim', 'unknown_dim')
         return f"{base_path}/{model_name}_{embedding_dim}"
-    
-
-def create_training_report(args, model, dataset, start_time, end_time, additional_info=None):
-    """
-    Create a training report with the exact same structure as the existing format.
-    
-    Args:
-        args: Training arguments
-        model: Trained model
-        dataset: Dataset object
-        start_time: Training start time
-        end_time: Training end time
-        additional_info: Additional information to include in report
-    """
-    
-    # Calculate model size and parameters
-    total_params = sum(p.numel() for p in model.parameters())
-    model_size_mb = total_params * 4 / (1024 * 1024)  # Assuming float32 (4 bytes per param)
-    
-    # Extract dataset information
-    num_entities = getattr(dataset, 'num_entities', None)
-    num_relations = getattr(dataset, 'num_relations', None)
-    num_train_triples = len(dataset.train_set) if hasattr(dataset, 'train_set') else None
-    
-    # Calculate runtime
-    runtime_seconds = end_time - start_time
-    
-    # Build the report with exact same structure
-    report = {
-        "num_train_triples": num_train_triples,
-        "num_entities": num_entities,
-        "num_relations": num_relations,
-        "max_length_subword_tokens": None,
-        "runtime_kg_loading": getattr(args, '_kg_loading_time', None),
-        "EstimatedSizeMB": model_size_mb,
-        "NumParam": total_params,
-        "path_experiment_folder": getattr(args, 'full_storage_path', None),
-        "Runtime": runtime_seconds
-    }
-    
-    return report
-
-def save_training_report(report, save_path):
-    """Save the training report to a JSON file"""
-    report_path = os.path.join(save_path, "report.json")
-    
-    with open(report_path, 'w') as f:
-        json.dump(report, f, indent=4)
-    
-    print(f"Training report saved to: {report_path}")
-    return report_path
->>>>>>> 47e3b5b2
+    